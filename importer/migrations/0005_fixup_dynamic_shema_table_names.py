from django.db import migrations
import logging
from django.db import ProgrammingError
logger = logging.getLogger(__name__)


def fixup_table_name(apps, schema_editor):
    try:
        schema = apps.get_model('dynamic_models', 'ModelSchema')
        for val in schema.objects.all():
            if val.name != val.db_table_name:
                val.db_table_name = val.name
                val.save()
<<<<<<< HEAD
    except Exception:
        pass
=======
    except ProgrammingError as e:
        '''
        The dynamic model should exists for apply the above migration.
        In case does not exists we can skip it
        '''
        if 'relation "dynamic_models_modelschema" does not exist' in e.args[0]:
            logging.debug("Dynamic model does not exists yet, skipping")
            return
        raise e
    except Exception as e:
        raise e
        
>>>>>>> 586b8460


class Migration(migrations.Migration):

    dependencies = [
        ('importer', '0004_rename_execution_id_resourcehandlerinfo_execution_request'),
        ('dynamic_models', '0005_auto_20220621_0718'),
    ]

    operations = [
        migrations.RunPython(fixup_table_name),
    ]<|MERGE_RESOLUTION|>--- conflicted
+++ resolved
@@ -11,10 +11,6 @@
             if val.name != val.db_table_name:
                 val.db_table_name = val.name
                 val.save()
-<<<<<<< HEAD
-    except Exception:
-        pass
-=======
     except ProgrammingError as e:
         '''
         The dynamic model should exists for apply the above migration.
@@ -27,7 +23,6 @@
     except Exception as e:
         raise e
         
->>>>>>> 586b8460
 
 
 class Migration(migrations.Migration):

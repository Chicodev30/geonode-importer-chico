from django.contrib.auth import get_user_model
from django.db import connections
from django.test import SimpleTestCase
from geonode.tests.base import GeoNodeBaseTestSupport
from unittest.mock import patch
from importer.api.exception import InvalidInputFileException

from importer.celery_tasks import copy_dynamic_model, copy_geonode_data_table, copy_geonode_resource, create_dynamic_structure, create_geonode_resource, import_orchestrator, import_resource, orchestrator, publish_resource
from geonode.resource.models import ExecutionRequest
from geonode.layers.models import Dataset
from geonode.resource.enumerator import ExecutionRequestAction
from geonode.base.models import ResourceBase
from geonode.base.populate_test_data import create_single_dataset
from dynamic_models.models import ModelSchema, FieldSchema
from dynamic_models.exceptions import DynamicModelError, InvalidFieldNameError

# Create your tests here.


class TestCeleryTasks(GeoNodeBaseTestSupport):

    def setUp(self):
        self.user = get_user_model().objects.first()
        self.exec_id = orchestrator.create_execution_request(
                user=get_user_model().objects.get(username=self.user),
                func_name="dummy_func",
                step="dummy_step",
                legacy_upload_name="dummy",
                input_params={
                    "files": {"base_file": "/filepath"},
                    #"override_existing_layer": True,
                    "store_spatial_files": True
                },
        )


    @patch("importer.celery_tasks.orchestrator.perform_next_step")
    def test_import_orchestrator_dont_create_exececution_request_if_not__none(
        self, importer
    ):
        user = get_user_model().objects.first()
        count = ExecutionRequest.objects.count()

        import_orchestrator(
            files={"base_file": "/tmp/file.gpkg"},
            store_spatial_files=True,
            user=user.username,
            execution_id="some value",
        )

        self.assertEqual(count, ExecutionRequest.objects.count())
        importer.assert_called_once()


    @patch("importer.celery_tasks.orchestrator.perform_next_step")
    @patch("importer.celery_tasks.DataStoreManager.input_is_valid")
    def test_import_resource_should_rase_exp_if_is_invalid(
        self, is_valid, importer,
    ):  
        user = get_user_model().objects.first()
    
        exec_id = orchestrator.create_execution_request(
                user=get_user_model().objects.get(username=user),
                func_name="dummy_func",
                step="dummy_step",
                legacy_upload_name="dummy",
                input_params={
                    "files": "/filepath",
                    "store_spatial_files": True
                }
        )

        is_valid.side_effect = Exception(f"Invalid format type")

        with self.assertRaises(InvalidInputFileException) as _exc:
            import_resource(
                str(exec_id),
                action=ExecutionRequestAction.IMPORT.value,
                handler_module_path='importer.handlers.gpkg.handler.GPKGFileHandler'
            )
        expected_msg = f"Invalid format type. Request: {str(exec_id)}"
        self.assertEqual(expected_msg, str(_exc.exception.detail))
        ExecutionRequest.objects.filter(exec_id=str(exec_id)).delete()
    
    
    @patch("importer.celery_tasks.orchestrator.perform_next_step")
    @patch("importer.celery_tasks.DataStoreManager.input_is_valid")
    @patch("importer.celery_tasks.DataStoreManager.start_import")
    def test_import_resource_should_work(
        self, start_import, is_valid, importer,
    ):  
        is_valid.return_value = True
        user = get_user_model().objects.first()
    
        exec_id = orchestrator.create_execution_request(
                user=get_user_model().objects.get(username=user),
                func_name="dummy_func",
                step="dummy_step",
                legacy_upload_name="dummy",
                input_params={
                    "files": "/filepath",
                    "store_spatial_files": True
                }
        )

        import_resource(
            str(exec_id),
            resource_type='gpkg',
            action=ExecutionRequestAction.IMPORT.value,
            handler_module_path='importer.handlers.gpkg.handler.GPKGFileHandler'
        )

        start_import.assert_called_once()
        ExecutionRequest.objects.filter(exec_id=str(exec_id)).delete()

    @patch("importer.celery_tasks.import_orchestrator.apply_async")
    @patch("importer.celery_tasks.DataPublisher.extract_resource_to_publish")
    @patch("importer.celery_tasks.DataPublisher.publish_resources")
    def test_publish_resource_should_work(
        self, publish_resources, extract_resource_to_publish, importer,
    ):
        try:
            publish_resources.return_value = True
            extract_resource_to_publish.return_value = [
                {"crs": 12345, "name": "dataset3"}
            ]

            publish_resource(
                str(self.exec_id),
                resource_type='gpkg',
                step_name="publish_resource",
                layer_name="dataset3",
                alternate="alternate_dataset3",
                action=ExecutionRequestAction.IMPORT.value,
                handler_module_path='importer.handlers.gpkg.handler.GPKGFileHandler'
            )

            # Evaluation
            req = ExecutionRequest.objects.get(exec_id=str(self.exec_id))
            self.assertEqual(publish_resources.call_count , 1)
            self.assertEqual('importer.publish_resource', req.step)
            importer.assert_called_once()
        finally:
            #cleanup
            if self.exec_id:
                ExecutionRequest.objects.filter(exec_id=str(self.exec_id)).delete()

    @patch("importer.celery_tasks.import_orchestrator.apply_async")
    @patch("importer.celery_tasks.DataPublisher.extract_resource_to_publish")
    @patch("importer.celery_tasks.DataPublisher.publish_resources")
    def test_publish_resource_if_overwrite_should_not_call_the_publishing(
        self, publish_resources, extract_resource_to_publish, importer,
    ):
        try:
            publish_resources.return_value = True
            extract_resource_to_publish.return_value = [
                {"crs": 12345, "name": "dataset3"}
            ]
            exec_id = orchestrator.create_execution_request(
                user=get_user_model().objects.get(username=self.user),
                func_name="dummy_func",
                step="dummy_step",
                legacy_upload_name="dummy",
                input_params={
                    "files": {"base_file": "/filepath"},
                    "override_existing_layer": True,
                    "store_spatial_files": True
                },
            )
            publish_resource(
                str(exec_id),
                resource_type='gpkg',
                step_name="publish_resource",
                layer_name="dataset3",
                alternate="alternate_dataset3",
                action=ExecutionRequestAction.IMPORT.value,
                handler_module_path='importer.handlers.gpkg.handler.GPKGFileHandler'
            )

            # Evaluation
            req = ExecutionRequest.objects.get(exec_id=str(exec_id))
            self.assertEqual('importer.publish_resource', req.step)            
            publish_resources.assert_not_called()
            importer.assert_called_once()

        finally:
            #cleanup
            if exec_id:
                ExecutionRequest.objects.filter(exec_id=str(exec_id)).delete()

    @patch("importer.celery_tasks.import_orchestrator.apply_async")
    def test_create_geonode_resource(self, import_orchestrator):
        try:

            alternate = "geonode:alternate_foo_dataset"
            self.assertFalse(Dataset.objects.filter(alternate=alternate).exists())

            create_geonode_resource(
                str(self.exec_id),
                resource_type='gpkg',
                step_name="create_geonode_resource",
                layer_name="foo_dataset",
                alternate="alternate_foo_dataset",
                handler_module_path='importer.handlers.gpkg.handler.GPKGFileHandler',
                action='import'
            )


            # Evaluation
            req = ExecutionRequest.objects.get(exec_id=str(self.exec_id))
            self.assertEqual('importer.create_geonode_resource', req.step)            

            self.assertTrue(Dataset.objects.filter(alternate=alternate).exists())

            import_orchestrator.assert_called_once()

        finally:
            #cleanup
            if Dataset.objects.filter(alternate=alternate).exists():
                Dataset.objects.filter(alternate=alternate).delete()

    @patch("importer.celery_tasks.import_orchestrator.apply_async")
    def test_copy_geonode_resource_should_raise_exeption_if_the_alternate_not_exists(self, async_call):

        with self.assertRaises(Exception) as e:
            copy_geonode_resource(
                str(self.exec_id),
                "importer.copy_geonode_resource",
                "cloning",
                "invalid_alternate",
                "importer.handlers.gpkg.handler.GPKGFileHandler",
                "copy"
            )
        async_call.assert_not_called()

    @patch("importer.celery_tasks.import_orchestrator.apply_async")
    def test_copy_geonode_resource(self, async_call):
        alternate = "geonode:cloning"
        new_alternate = None
        try:
            rasource = create_single_dataset(name="cloning")

            exec_id, new_alternate = copy_geonode_resource(
                str(self.exec_id),
                "importer.copy_geonode_resource",
                "cloning",
                rasource.alternate,
                "importer.handlers.gpkg.handler.GPKGFileHandler",
                "copy"
            )

            self.assertTrue(ResourceBase.objects.filter(alternate__icontains=new_alternate).exists())
            async_call.assert_called_once()

        finally:
            #cleanup
            if Dataset.objects.filter(alternate=alternate).exists():
                Dataset.objects.filter(alternate=alternate).delete()
            if new_alternate:
                Dataset.objects.filter(alternate=new_alternate).delete()

class TestDynamicModelSchema(SimpleTestCase):
    databases = ("default", "datastore")

    def setUp(self):
        self.user = get_user_model().objects.first()
        self.exec_id = orchestrator.create_execution_request(
                user=get_user_model().objects.get(username=self.user),
                func_name="dummy_func",
                step="dummy_step",
                legacy_upload_name="dummy",
                input_params={
                    "files": {"base_file": "/filepath"},
                    #"override_existing_layer": True,
                    "store_spatial_files": True
                },
        )

    def test_create_dynamic_structure_should_raise_error_if_schema_is_not_available(self):
        with self.assertRaises(DynamicModelError) as _exc:
            create_dynamic_structure(
                execution_id=str(self.exec_id),
                fields=[],
                dynamic_model_schema_id=0,
                overwrite=False,
                layer_name="test_layer"
            )
            
        expected_msg = f"The model with id 0 does not exists."
        self.assertEqual(expected_msg, str(_exc.exception))

    def test_create_dynamic_structure_should_raise_error_if_field_class_is_none(self):
        try:
            name = str(self.exec_id)

            schema = ModelSchema.objects.create(name=f"schema_{name}", db_name="datastore")
            dynamic_fields = [
                {"name": "field1", "class_name": None, "null": True},
            ]
            with self.assertRaises(InvalidFieldNameError) as _exc:
                create_dynamic_structure(
                    execution_id=str(self.exec_id),
                    fields=dynamic_fields,
                    dynamic_model_schema_id=schema.pk,
                    overwrite=False,
                    layer_name="test_layer"
                )

            expected_msg = "Error during the field creation. The field or class_name is None {'name': 'field1', 'class_name': None, 'null': True}"
            self.assertEqual(expected_msg, str(_exc.exception))
        finally:
            ModelSchema.objects.filter(name=f"schema_{name}").delete()


    def test_create_dynamic_structure_should_work(self):
        try:
            name = str(self.exec_id)

            schema = ModelSchema.objects.create(name=f"schema_{name}", db_name="datastore")
            dynamic_fields = [
                {"name": "field1", "class_name": "django.contrib.gis.db.models.fields.LineStringField", "null": True},
            ]

            create_dynamic_structure(
                execution_id=str(self.exec_id),
                fields=dynamic_fields,
                dynamic_model_schema_id=schema.pk,
                overwrite=False,
                layer_name="test_layer"
            )

            self.assertTrue(
                FieldSchema.objects.filter(name="field1").exists()
            )
            
        finally:
            ModelSchema.objects.filter(name=f"schema_{name}").delete()
            FieldSchema.objects.filter(name="field1").delete()

    @patch("importer.celery_tasks.import_orchestrator.apply_async")
    def test_copy_dynamic_model_should_work(self, async_call):
        try:
            name = str(self.exec_id)
            # setup model schema to be copied
            schema = ModelSchema.objects.create(name=f"schema_{name}", db_name="datastore")
            FieldSchema.objects.create(
                name=f"field_{name}",
                class_name="django.contrib.gis.db.models.fields.LineStringField",
                model_schema=schema
            )

            copy_dynamic_model(
                exec_id=str(self.exec_id),
                actual_step="copy",
                layer_name=f"schema_{name}",
                alternate=f"geonode:schema_{name}",
                handlers_module_path="importer.handlers.gpkg.handler.GPKGFileHandler",
                action=ExecutionRequestAction.COPY.value,
                kwargs={
                    "original_dataset_alternate": f"geonode:schema_{name}",
                    "new_dataset_alternate": f"geonode:schema_copy_{name}" # this alternate is generated dring the geonode resource copy
                }
            )

            self.assertTrue(
                ModelSchema.objects.filter(name=f"schema_{name}").exists()
            )
            self.assertTrue(
                ModelSchema.objects.filter(name=f"schema_copy_{name}").exists()
            )
            self.assertTrue(
                FieldSchema.objects.filter(model_schema=ModelSchema.objects.get(name=f"schema_copy_{name}")).exists()
            )
            async_call.assert_called_once()
<<<<<<< HEAD
=======

>>>>>>> ac11ab78
        finally:
            ModelSchema.objects.filter(name=f"schema_{name}").delete()
            ModelSchema.objects.filter(name=f"geonode:schema_copy_{name}").delete()
            FieldSchema.objects.filter(name=f"field_{name}").delete()

    @patch("importer.celery_tasks.import_orchestrator.apply_async")
    @patch("importer.celery_tasks.connections")
    def test_copy_geonode_data_table_should_work(self, mock_connection, async_call):
        mock_cursor = mock_connection.__getitem__("datastore").cursor.return_value.__enter__.return_value
        ModelSchema.objects.create(name=f"schema_copy_{str(self.exec_id)}", db_name="datastore")

        copy_geonode_data_table(
            exec_id=str(self.exec_id),
            actual_step="copy",
            layer_name=f"schema_{str(self.exec_id)}",
            alternate=f"geonode:schema_{str(self.exec_id)}",
            handlers_module_path="importer.handlers.gpkg.handler.GPKGFileHandler",
            action=ExecutionRequestAction.COPY.value,
            kwargs={
                "original_dataset_alternate": f"geonode:schema_{str(self.exec_id)}",
                "new_dataset_alternate": f"geonode:schema_copy_{str(self.exec_id)}" # this alternate is generated dring the geonode resource copy
            }
        )
        mock_cursor.execute.assert_called_once()
        mock_cursor.execute.assert_called()
        async_call.assert_called_once()<|MERGE_RESOLUTION|>--- conflicted
+++ resolved
@@ -372,10 +372,7 @@
                 FieldSchema.objects.filter(model_schema=ModelSchema.objects.get(name=f"schema_copy_{name}")).exists()
             )
             async_call.assert_called_once()
-<<<<<<< HEAD
-=======
-
->>>>>>> ac11ab78
+
         finally:
             ModelSchema.objects.filter(name=f"schema_{name}").delete()
             ModelSchema.objects.filter(name=f"geonode:schema_copy_{name}").delete()

--- conflicted
+++ resolved
@@ -28,12 +28,8 @@
 # Create your tests here.
 
 
-<<<<<<< HEAD
 class TestCeleryTasks(ImporterBaseTestSupport):
 
-=======
-class TestCeleryTasks(GeoNodeBaseTestSupport):
->>>>>>> d22f30f8
     def setUp(self):
         self.user = get_user_model().objects.first()
         self.exec_id = orchestrator.create_execution_request(

--- conflicted
+++ resolved
@@ -26,7 +26,6 @@
         super().setUpClass()
         cls.valid_gkpg = f"{project_dir}/tests/fixture/valid.gpkg"
         cls.valid_geojson = f"{project_dir}/tests/fixture/valid.geojson"
-<<<<<<< HEAD
         file_path = gisdata.VECTOR_DATA
         filename = os.path.join(file_path, "san_andres_y_providencia_highway.shp")
         cls.valid_shp = {
@@ -37,10 +36,6 @@
         }
         cls.url_create = reverse('importer_upload')
         ogc_server_settings = OGC_Servers_Handler(settings.OGC_SERVER)['default']
-=======
-        cls.url_create = reverse("importer_upload")
-        ogc_server_settings = OGC_Servers_Handler(settings.OGC_SERVER)["default"]
->>>>>>> d22f30f8
 
         _user, _password = ogc_server_settings.credentials
 
@@ -69,11 +64,7 @@
 
     def _assertCloning(self, initial_name):
         # getting the geonode resource
-<<<<<<< HEAD
         dataset = Dataset.objects.get(alternate__icontains=f'geonode:{initial_name}')
-=======
-        dataset = Dataset.objects.get(alternate=f"geonode:{initial_name}")
->>>>>>> d22f30f8
         prev_dataset_count = Dataset.objects.count()
         self.client.force_login(get_user_model().objects.get(username="admin"))
         # creating the url and login

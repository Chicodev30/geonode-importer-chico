#########################################################################
#
# Copyright (C) 2021 OSGeo
#
# This program is free software: you can redistribute it and/or modify
# it under the terms of the GNU General Public License as published by
# the Free Software Foundation, either version 3 of the License, or
# (at your option) any later version.
#
# This program is distributed in the hope that it will be useful,
# but WITHOUT ANY WARRANTY; without even the implied warranty of
# MERCHANTABILITY or FITNESS FOR A PARTICULAR PURPOSE. See the
# GNU General Public License for more details.
#
# You should have received a copy of the GNU General Public License
# along with this program. If not, see <http://www.gnu.org/licenses/>.
#
#########################################################################
import logging
from urllib.parse import urljoin
from django.conf import settings
from django.urls import reverse

from geonode.resource.enumerator import ExecutionRequestAction
from django.utils.translation import ugettext as _
from dynamic_rest.filters import DynamicFilterBackend, DynamicSortingFilter
from dynamic_rest.viewsets import DynamicModelViewSet
from geonode.base.api.filters import (DynamicSearchFilter, ExtentFilter,
                                      FavoriteFilter)
from geonode.base.api.pagination import GeoNodeApiPagination
from geonode.base.api.permissions import (IsOwnerOrReadOnly, ResourceBasePermissionsFilter,
    UserHasPerms)
from geonode.base.api.serializers import ResourceBaseSerializer
from geonode.base.api.views import ResourceBaseViewSet
from geonode.base.models import ResourceBase
from geonode.storage.manager import StorageManager
from geonode.upload.api.permissions import UploadPermissionsFilter
from geonode.upload.api.views import UploadViewSet
from geonode.upload.models import Upload
from geonode.upload.utils import UploadLimitValidator
from importer.api.exception import HandlerException, ImportException
from importer.api.serializer import ImporterSerializer
from importer.celery_tasks import import_orchestrator
from importer.orchestrator import orchestrator
from oauth2_provider.contrib.rest_framework import OAuth2Authentication
from rest_framework.authentication import (BasicAuthentication,
                                           SessionAuthentication)
from rest_framework.parsers import FileUploadParser, MultiPartParser
from rest_framework.permissions import IsAuthenticatedOrReadOnly
from rest_framework.response import Response

logger = logging.getLogger(__name__)


class ImporterViewSet(DynamicModelViewSet):
    """
    API endpoint that allows uploads to be viewed or edited.
    """
    parser_class = [FileUploadParser, MultiPartParser]

    authentication_classes = [BasicAuthentication, SessionAuthentication, OAuth2Authentication]
    permission_classes = [
        IsAuthenticatedOrReadOnly,
        UserHasPerms(
<<<<<<< HEAD
                perms_dict={
                    "default": {
                        "POST": ['base.add_resourcebase']
                    }
                }
            )]
=======
            perms_dict={
                "default": {
                    "POST": ['base.add_resourcebase']
                }
            }
        )]
>>>>>>> 0289cef4
    filter_backends = [
        DynamicFilterBackend, DynamicSortingFilter, DynamicSearchFilter,
        UploadPermissionsFilter
    ]
    queryset = ResourceBase.objects.all().order_by('-last_updated')
    serializer_class = ImporterSerializer
    pagination_class = GeoNodeApiPagination
    http_method_names = ['get', 'post']

    def get_serializer_class(self):
        specific_serializer = orchestrator.get_serializer(self.request.data)
        return specific_serializer or ImporterSerializer

    def create(self, request, *args, **kwargs):

        '''
        Main function called by the new import flow.
        It received the file via the front end
        if is a gpkg (in future it will support all the vector file)
        the new import flow is follow, else the normal upload api is used.
        It clone on the local repo the file that the user want to upload
        '''
        _file = request.FILES.get('base_file') or request.data.get('base_file')
        execution_id = None

        serializer = self.get_serializer_class()
        data = serializer(data=request.data)
        storage_manager = None
        # serializer data validation
        data.is_valid(raise_exception=True)
        _data = {
            **data.data.copy(),
            **{key: value[0] if isinstance(value, list) else value for key, value in request.FILES.items()}
        }

        if 'zip_file' in _data:
            # if a zipfile is provided, we need to unzip it before searching for an handler
            storage_manager = StorageManager(remote_files={"base_file": _data.get("zip_file")})
            # cloning and unzip the base_file
            storage_manager.clone_remote_files()
            # update the payload with the unziped paths
            _data.update(storage_manager.get_retrieved_paths())

        handler = orchestrator.get_handler(_data)

        if _file and handler:

            try:
                # cloning data into a local folder
                extracted_params, _data = handler.extract_params_from_data(_data)
                if storage_manager is None:
                    # means that the storage manager is not initialized yet, so
                    # the file is not a zip
                    storage_manager = StorageManager(remote_files=_data)
                    storage_manager.clone_remote_files()
                # get filepath
                files = storage_manager.get_retrieved_paths()

                upload_validator = UploadLimitValidator(request.user)
                upload_validator.validate_parallelism_limit_per_user()
                upload_validator.validate_files_sum_of_sizes(storage_manager.data_retriever)

                action = ExecutionRequestAction.IMPORT.value

                execution_id = orchestrator.create_execution_request(
                    user=request.user,
                    func_name=next(iter(handler.get_task_list(action=action))),
                    step=_(next(iter(handler.get_task_list(action=action)))),
                    input_params={**{
                            "files": files,
                            "handler_module_path": str(handler)
                        },
                        **extracted_params
                    },
                    legacy_upload_name=_file.name,
                    action=action,
                    name=_file.name
                )

                sig = import_orchestrator.s(
                        files,
                        str(execution_id),
                        handler=str(handler),
                        action=action
                )
                sig.apply_async()
                return Response(data={"execution_id": execution_id}, status=201)
            except Exception as e:
                # in case of any exception, is better to delete the 
                # cloned files to keep the storage under control
                if storage_manager is not None:
                    storage_manager.delete_retrieved_paths(force=True)
                if execution_id:
                    orchestrator.set_as_failed(execution_id=str(execution_id), reason=e)
                logger.exception(e)
                raise ImportException(detail=e.args[0] if len(e.args) > 0 else e)

        # if is a geopackage we just use the new import flow
        request.GET._mutable = True
        return UploadViewSet().upload(request)


class ResourceImporter(DynamicModelViewSet):

    authentication_classes = [SessionAuthentication, BasicAuthentication, OAuth2Authentication]
    permission_classes = [
        IsAuthenticatedOrReadOnly,
<<<<<<< HEAD
         UserHasPerms(
                perms_dict={
                    "dataset": {
                        "PUT": ['base.add_resourcebase', 'base.download_resourcebase'], "rule": all
                    },
                    "document": {
                        "PUT": ['base.add_resourcebase', 'base.download_resourcebase'], "rule": all
                    },
                    "default": {
                        "PUT": ['base.add_resourcebase']
                    }
                }
            )]
=======
        UserHasPerms(
            perms_dict={
                "dataset": {
                    "PUT": ['base.add_resourcebase', 'base.download_resourcebase'], "rule": all
                },
                "document": {
                    "PUT": ['base.add_resourcebase', 'base.download_resourcebase'], "rule": all
                },
                "default": {
                    "PUT": ['base.add_resourcebase']
                }
            }
        )]
>>>>>>> 0289cef4
    filter_backends = [
        DynamicFilterBackend, DynamicSortingFilter, DynamicSearchFilter,
        ExtentFilter, ResourceBasePermissionsFilter, FavoriteFilter
    ]
    queryset = ResourceBase.objects.all().order_by('-last_updated')
    serializer_class = ResourceBaseSerializer
    pagination_class = GeoNodeApiPagination

    def copy(self, request, *args, **kwargs):
        resource = self.get_object()
        if resource.resourcehandlerinfo_set.exists():

            handler_module_path = resource.resourcehandlerinfo_set.first().handler_module_path

            action = ExecutionRequestAction.COPY.value

            handler = orchestrator.load_handler(handler_module_path)

            if not handler.can_do(action):
                raise HandlerException(detail=f"The handler {handler_module_path} cannot manage the action required: {action}")

            step = next(iter(handler.get_task_list(action=action)))

            extracted_params, _data = handler.extract_params_from_data(request.data, action=action)

            execution_id = orchestrator.create_execution_request(
                    user=request.user,
                    func_name=step,
                    step=step,
                    input_params={**{
                            "handler_module_path": str(handler)
                        },
                        **extracted_params
                    },
                )

            sig = import_orchestrator.s(
                    {},
                    str(execution_id),
                    step=step,
                    handler=str(handler_module_path),
                    action=action,
                    layer_name=resource.title,
                    alternate=resource.alternate
            )
            sig.apply_async()

            # to reduce the work on the FE, the old payload is mantained 
            return Response(
                data={
                    "status": "ready",
                    "execution_id": execution_id,
                    "status_url": urljoin(
                            settings.SITEURL,
                            reverse('rs-execution-status', kwargs={'execution_id': execution_id})
                        )
                },
                status=200
            )

        return ResourceBaseViewSet(
            request=request,
            format_kwarg=None,
            args=args,
            kwargs=kwargs
        ).resource_service_copy(request, pk=kwargs.get("pk"))<|MERGE_RESOLUTION|>--- conflicted
+++ resolved
@@ -62,21 +62,12 @@
     permission_classes = [
         IsAuthenticatedOrReadOnly,
         UserHasPerms(
-<<<<<<< HEAD
-                perms_dict={
-                    "default": {
-                        "POST": ['base.add_resourcebase']
-                    }
-                }
-            )]
-=======
             perms_dict={
                 "default": {
                     "POST": ['base.add_resourcebase']
                 }
             }
         )]
->>>>>>> 0289cef4
     filter_backends = [
         DynamicFilterBackend, DynamicSortingFilter, DynamicSearchFilter,
         UploadPermissionsFilter
@@ -184,21 +175,6 @@
     authentication_classes = [SessionAuthentication, BasicAuthentication, OAuth2Authentication]
     permission_classes = [
         IsAuthenticatedOrReadOnly,
-<<<<<<< HEAD
-         UserHasPerms(
-                perms_dict={
-                    "dataset": {
-                        "PUT": ['base.add_resourcebase', 'base.download_resourcebase'], "rule": all
-                    },
-                    "document": {
-                        "PUT": ['base.add_resourcebase', 'base.download_resourcebase'], "rule": all
-                    },
-                    "default": {
-                        "PUT": ['base.add_resourcebase']
-                    }
-                }
-            )]
-=======
         UserHasPerms(
             perms_dict={
                 "dataset": {
@@ -212,7 +188,6 @@
                 }
             }
         )]
->>>>>>> 0289cef4
     filter_backends = [
         DynamicFilterBackend, DynamicSortingFilter, DynamicSearchFilter,
         ExtentFilter, ResourceBasePermissionsFilter, FavoriteFilter

import logging
import os
from typing import Optional

from celery import Task
from django.db import connections, transaction
from django.utils import timezone
from django.utils.module_loading import import_string
from django.utils.translation import ugettext
from dynamic_models.exceptions import DynamicModelError, InvalidFieldNameError
from dynamic_models.models import FieldSchema, ModelSchema
from geonode.base.models import ResourceBase
from geonode.resource.enumerator import ExecutionRequestAction as exa
from importer.api.exception import (
    CopyResourceException,
    InvalidInputFileException,
    PublishResourceException,
    ResourceCreationException,
    StartImportException,
)
from importer.celery_app import importer_app
from importer.datastore import DataStoreManager
from importer.handlers.gpkg.tasks import SingleMessageErrorHandler
from importer.handlers.utils import create_alternate, drop_dynamic_model_schema, evaluate_error, get_uuid
from importer.orchestrator import orchestrator
from importer.publisher import DataPublisher
from importer.settings import (
    IMPORTER_GLOBAL_RATE_LIMIT,
    IMPORTER_PUBLISHING_RATE_LIMIT,
    IMPORTER_RESOURCE_CREATION_RATE_LIMIT,
)
from importer.utils import call_rollback_function, error_handler, find_key_recursively
from importer.utils import ImporterRequestAction as ira

logger = logging.getLogger(__name__)


class ErrorBaseTaskClass(Task):
    """
    Basic Error task class. Is common to all the base tasks of the import pahse
    it defines a on_failure method which set the task as "failed" with some extra information
    """
    max_retries = 3
    track_started = True

    def on_failure(self, exc, task_id, args, kwargs, einfo):
        # exc (Exception) - The exception raised by the task.
        # args (Tuple) - Original arguments for the task that failed.
        # kwargs (Dict) - Original keyword arguments for the task that failed.
        evaluate_error(self, exc, task_id, args, kwargs, einfo)


@importer_app.task(
    bind=True,
    base=ErrorBaseTaskClass,
    name="importer.import_orchestrator",
    queue="importer.import_orchestrator",
    max_retries=1,
    rate_limit=IMPORTER_GLOBAL_RATE_LIMIT,
    task_track_started=True,
)
def import_orchestrator(
    self,
    files: dict,
    execution_id: str,
    handler=None,
    step="start_import",
    layer_name=None,
    alternate=None,
    action=exa.IMPORT.value,
    **kwargs,
):

    """
    Base task. Is the task responsible to call the orchestrator and redirect the upload to the next step
    mainly is a wrapper for the Orchestrator object.

            Parameters:
                    user (UserModel): user that is performing the request
                    execution_id (UUID): unique ID used to keep track of the execution request
                    step (str): last step performed from the tasks
                    layer_name (str): layer name
                    alternate (str): alternate used to naming the layer
            Returns:
                    None
    """
    try:
        # extract the resource_type of the layer and retrieve the expected handler

        orchestrator.perform_next_step(
            execution_id=execution_id,
            step=step,
            layer_name=layer_name,
            alternate=alternate,
            handler_module_path=handler,
            action=action,
            kwargs=kwargs,
        )

    except Exception as e:
        raise StartImportException(detail=error_handler(e, execution_id))


@importer_app.task(
    bind=True,
    #base=ErrorBaseTaskClass,
    name="importer.import_resource",
    queue="importer.import_resource",
    max_retries=1,
    rate_limit=IMPORTER_GLOBAL_RATE_LIMIT,
    ignore_result=False,
    task_track_started=True,
)
def import_resource(self, execution_id, /, handler_module_path, action, **kwargs):
    """
    Task to import the resources.
    NOTE: A validation if done before acutally start the import

            Parameters:
                    execution_id (UUID): unique ID used to keep track of the execution request
                    resource_type (str): extension of the resource type that we want to import
                    The resource type is needed to retrieve the right handler for the resource
            Returns:
                    None
    """
    # Updating status to running
    try:
        orchestrator.update_execution_request_status(
            execution_id=execution_id,
            last_updated=timezone.now(),
            func_name="import_resource",
            step=ugettext("importer.import_resource"),
            celery_task_request=self.request,
        )
        _exec = orchestrator.get_execution_object(execution_id)

        _files = _exec.input_params.get("files")

        # initiating the data store manager
        _datastore = DataStoreManager(
            _files, handler_module_path, _exec.user, execution_id
        )

        # starting file validation
        if not _datastore.input_is_valid():
            raise Exception("dataset is invalid")

        _datastore.prepare_import(**kwargs)
        _datastore.start_import(execution_id, **kwargs)

        """
        The orchestrator to proceed to the next step, should be called by the handler
        since the call to the orchestrator can changed based on the handler
        called. See the GPKG handler gpkg_next_step task
        """
        return self.name, execution_id

    except Exception as e:
        call_rollback_function(
            execution_id,
            handlers_module_path=handler_module_path,
            prev_action=exa.IMPORT.value,
            layer=None,
            alternate=None,
            error=e,
            **kwargs      
        )
        raise InvalidInputFileException(detail=error_handler(e, execution_id))


@importer_app.task(
    bind=True,
    base=ErrorBaseTaskClass,
    name="importer.publish_resource",
    queue="importer.publish_resource",
    max_retries=3,
    rate_limit=IMPORTER_PUBLISHING_RATE_LIMIT,
    ignore_result=False,
    task_track_started=True,
)
def publish_resource(
    self,
    execution_id: str,
    /,
    step_name: str,
    layer_name: Optional[str] = None,
    alternate: Optional[str] = None,
    handler_module_path: str = None,
    action: str = None,
    **kwargs,
):
    """
    Task to publish a single resource in geoserver.
    NOTE: If the layer should be overwritten, for now we are skipping this feature
        geoserver is not ready yet

            Parameters:
                    execution_id (UUID): unique ID used to keep track of the execution request
                    step_name (str): step name example: importer.publish_resource
                    layer_name (UUID): name of the resource example: layer
                    alternate (UUID): alternate of the resource example: layer_alternate
            Returns:
                    None
    """
    # Updating status to running
    try:
        kwargs = kwargs.get("kwargs") if "kwargs" in kwargs else kwargs

        orchestrator.update_execution_request_status(
            execution_id=execution_id,
            last_updated=timezone.now(),
            func_name="publish_resource",
            step=ugettext("importer.publish_resource"),
            celery_task_request=self.request,
        )
        _exec = orchestrator.get_execution_object(execution_id)
        _files = _exec.input_params.get("files")
        _overwrite = _exec.input_params.get("overwrite_existing_layer")

        # for now we dont heve the overwrite option in GS, skipping will we talk with the GS team
        _publisher = DataPublisher(handler_module_path)

        # extracting the crs and the resource name, are needed for publish the resource
        data = _publisher.extract_resource_to_publish(
            _files, action, layer_name, alternate, **kwargs
        )
        if data:
            # we should not publish resource without a crs
            if not _overwrite or (_overwrite and not _publisher.get_resource(alternate)):
                _publisher.publish_resources(data)
            else:
                _publisher.overwrite_resources(data)

            # updating the execution request status
            orchestrator.update_execution_request_status(
                execution_id=execution_id,
                last_updated=timezone.now(),
                celery_task_request=self.request,
            )
        else:
            logger.error(f"Layer: {alternate} raised: Only resources with a CRS provided can be published for execution_id: {execution_id}")
            raise PublishResourceException(
                "Only resources with a CRS provided can be published"
            )

        # at the end recall the import_orchestrator for the next step

        task_params = (
            {},
            execution_id,
            handler_module_path,
            step_name,
            layer_name,
            alternate,
            action,
        )
        # for some reason celery will always put the kwargs into a key kwargs
        # so we need to remove it

        import_orchestrator.apply_async(task_params, kwargs)

        return self.name, execution_id

    except Exception as e:
        call_rollback_function(
            execution_id,
            handlers_module_path=handler_module_path,
            prev_action=action,
            layer=layer_name,
            alternate=alternate,
            error=e,
            **kwargs      
        )
        raise PublishResourceException(detail=error_handler(e, execution_id))


@importer_app.task(
    bind=True,
    base=ErrorBaseTaskClass,
    name="importer.create_geonode_resource",
    queue="importer.create_geonode_resource",
    max_retries=1,
    rate_limit=IMPORTER_RESOURCE_CREATION_RATE_LIMIT,
    ignore_result=False,
    task_track_started=True,
)
def create_geonode_resource(
    self,
    execution_id: str,
    /,
    step_name: str,
    layer_name: Optional[str] = None,
    alternate: Optional[str] = None,
    handler_module_path: str = None,
    action: str = None,
    **kwargs,
):
    """
    Create the GeoNode resource and the relatives information associated
    NOTE: for gpkg we dont want to handle sld and XML files

            Parameters:
                    execution_id (UUID): unique ID used to keep track of the execution request
                    resource_type (str): extension of the resource type that we want to import
                        The resource type is needed to retrieve the right handler for the resource
                    step_name (str): step name example: importer.publish_resource
                    layer_name (UUID): name of the resource example: layer
                    alternate (UUID): alternate of the resource example: layer_alternate
            Returns:
                    None
    """
    # Updating status to running
    try:
        orchestrator.update_execution_request_status(
            execution_id=execution_id,
            last_updated=timezone.now(),
            func_name="create_geonode_resource",
            step=ugettext("importer.create_geonode_resource"),
            celery_task_request=self.request,
        )
        _exec = orchestrator.get_execution_object(execution_id)

        _files = _exec.input_params.get("files")

        handler = import_string(handler_module_path)()
        _overwrite = _exec.input_params.get("overwrite_existing_layer")

        if _overwrite:
            resource = handler.overwrite_geonode_resource(
                layer_name=layer_name, alternate=alternate, execution_id=execution_id, files=_files
            )
        else:
            resource = handler.create_geonode_resource(
                layer_name=layer_name, alternate=alternate, execution_id=execution_id, files=_files
            )

        if _overwrite:
            handler.overwrite_resourcehandlerinfo(handler_module_path, resource, _exec, **kwargs)
        else:
            handler.create_resourcehandlerinfo(handler_module_path, resource, _exec, **kwargs)

        # at the end recall the import_orchestrator for the next step
        import_orchestrator.apply_async(
            (
                _files,
                execution_id,
                handler_module_path,
                step_name,
                layer_name,
                alternate,
                action,
            )
        )
        return self.name, execution_id

    except Exception as e:
        call_rollback_function(
            execution_id,
            handlers_module_path=handler_module_path,
            prev_action=action,
            layer=layer_name,
            alternate=alternate,
            error=e,
            **kwargs      
        )
        raise ResourceCreationException(detail=error_handler(e))


@importer_app.task(
    base=ErrorBaseTaskClass,
    name="importer.copy_geonode_resource",
    queue="importer.copy_geonode_resource",
    max_retries=1,
    rate_limit=IMPORTER_RESOURCE_CREATION_RATE_LIMIT,
    ignore_result=False,
    task_track_started=True,
)
def copy_geonode_resource(
    exec_id, actual_step, layer_name, alternate, handler_module_path, action, **kwargs
):
    """
    Copy the geonode resource and create a new one. an assert is performed to be sure that the new resource
    have the new generated alternate
    """
    orchestrator.update_execution_request_status(
        execution_id=exec_id,
        last_updated=timezone.now(),
        func_name="copy_geonode_resource",
        step=ugettext("importer.copy_geonode_resource"),
    )
    original_dataset_alternate = kwargs.get("kwargs").get("original_dataset_alternate")
    new_alternate = kwargs.get("kwargs").get("new_dataset_alternate")
    from importer.celery_tasks import import_orchestrator

    try:
        resource = ResourceBase.objects.filter(alternate=original_dataset_alternate)
        if not resource.exists():
            raise Exception("The resource requested does not exists")
        resource = resource.first()

        _exec = orchestrator.get_execution_object(exec_id)

        workspace = resource.alternate.split(":")[0]

        data_to_update = {
            "alternate": f"{workspace}:{new_alternate}",
            "name": new_alternate,
        }

        if _exec.input_params.get("title"):
            data_to_update["title"] = _exec.input_params.get("title")

        handler = import_string(handler_module_path)()

        new_resource = handler.copy_geonode_resource(
            alternate=alternate,
            resource=resource,
            _exec=_exec,
            data_to_update=data_to_update,
            new_alternate=new_alternate,
            **kwargs
        )

        handler.create_resourcehandlerinfo(resource=new_resource, handler_module_path=handler_module_path, execution_id=_exec)

        assert f"{workspace}:{new_alternate}" == new_resource.alternate

        orchestrator.update_execution_request_status(
            execution_id=str(_exec.exec_id),
            input_params={**_exec.input_params, **{"instance": resource.pk}},
            output_params={"output": {"uuid": str(new_resource.uuid)}},
        )

        task_params = (
            {},
            exec_id,
            handler_module_path,
            actual_step,
            layer_name,
            new_alternate,
            action,
        )
        # for some reason celery will always put the kwargs into a key kwargs
        # so we need to remove it
        kwargs = kwargs.get("kwargs") if "kwargs" in kwargs else kwargs

        import_orchestrator.apply_async(task_params, kwargs)

    except Exception as e:
        call_rollback_function(
            exec_id,
            handlers_module_path=handler_module_path,
            prev_action=action,
            layer=layer_name,
            alternate=alternate,
            error=e,
            **kwargs      
        )
        raise CopyResourceException(detail=e)
    return exec_id, new_alternate


@importer_app.task(
    base=SingleMessageErrorHandler,
    name="importer.create_dynamic_structure",
    queue="importer.create_dynamic_structure",
    max_retries=1,
    acks_late=False,
    ignore_result=False,
    task_track_started=True,
)
def create_dynamic_structure(
    execution_id: str,
    fields: dict,
    dynamic_model_schema_id: int,
    overwrite: bool,
    layer_name: str,
):
    def _create_field(dynamic_model_schema, field, _kwargs):
        # common method to define the Field Schema object
        return FieldSchema(
            name=field["name"],
            class_name=field["class_name"],
            model_schema=dynamic_model_schema,
            kwargs=_kwargs,
        )

    """
    Create the single dynamic model field for each layer. Is made by a batch of 30 field
    """
    dynamic_model_schema = ModelSchema.objects.filter(id=dynamic_model_schema_id)
    if not dynamic_model_schema.exists():
        raise DynamicModelError(
            f"The model with id {dynamic_model_schema_id} does not exists."
        )

    dynamic_model_schema = dynamic_model_schema.first()

    row_to_insert = []
    for field in fields:
        # setup kwargs for the class provided
        if field["class_name"] is None or field["name"] is None:
            logger.error(
                f"Error during the field creation. The field or class_name is None {field} for {layer_name} for execution {execution_id}"
            )
            raise InvalidFieldNameError(
                f"Error during the field creation. The field or class_name is None {field} for {layer_name} for execution {execution_id}"
            )

        _kwargs = {"null": field.get("null", True)}
        if field["class_name"].endswith("CharField"):
            _kwargs = {**_kwargs, **{"max_length": 255}}

        if field.get('dim', None) is not None:
            # setting the dimension for the gemetry. So that we can handle also 3d geometries
            _kwargs = {**_kwargs, **{"dim": field.get('dim')}}

        # if is a new creation we generate the field model from scratch
        if not overwrite:
            row_to_insert.append(_create_field(dynamic_model_schema, field, _kwargs))
        else:
            # otherwise if is an overwrite, we update the existing one and create the one that does not exists
            _field_exists = FieldSchema.objects.filter(
                name=field["name"], model_schema=dynamic_model_schema
            )
            if _field_exists.exists():
                _field_exists.update(
                    class_name=field["class_name"],
                    model_schema=dynamic_model_schema,
                    kwargs=_kwargs,
                )
            else:
                row_to_insert.append(
                    _create_field(dynamic_model_schema, field, _kwargs)
                )

    if row_to_insert:
        # the build creation improves the overall permformance with the DB
        FieldSchema.objects.bulk_create(row_to_insert, 30)

    del row_to_insert
    return "dynamic_model", layer_name, execution_id


@importer_app.task(
    base=ErrorBaseTaskClass,
    name="importer.copy_dynamic_model",
    queue="importer.copy_dynamic_model",
    task_track_started=True,
)
def copy_dynamic_model(
    exec_id, actual_step, layer_name, alternate, handler_module_path, action, **kwargs
):
    """
    Once the base resource is copied, is time to copy also the dynamic model
    """

    from importer.celery_tasks import import_orchestrator

    try:
        orchestrator.update_execution_request_status(
            execution_id=exec_id,
            last_updated=timezone.now(),
            func_name="copy_dynamic_model",
            step=ugettext("importer.copy_dynamic_model"),
        )
        additional_kwargs = {}

        resource = ResourceBase.objects.filter(alternate=alternate)

        if not resource.exists():
            raise Exception("The resource requested does not exists")

        resource = resource.first()

        new_dataset_alternate = create_alternate(resource.title, exec_id).lower()

        if os.getenv("IMPORTER_ENABLE_DYN_MODELS", False):
            dynamic_schema = ModelSchema.objects.filter(name=alternate.split(":")[1])
            alternative_dynamic_schema = ModelSchema.objects.filter(
                name=new_dataset_alternate
            )

<<<<<<< HEAD
        if dynamic_schema.exists() and not alternative_dynamic_schema.exists():
            # Creating the dynamic schema object
            new_schema = dynamic_schema.first()
            new_schema.name = new_dataset_alternate
            new_schema.db_table_name = new_dataset_alternate            
            new_schema.pk = None
            new_schema.save()
            # create the field_schema object
            fields = []
            for field in dynamic_schema.first().fields.all():
                obj = field
                obj.model_schema = new_schema
                obj.pk = None
                fields.append(obj)

            FieldSchema.objects.bulk_create(fields)
        else:
            logger.info("The dynamic model of the original table does not exists, skipping...")
=======
            if dynamic_schema.exists() and not alternative_dynamic_schema.exists():
                # Creating the dynamic schema object
                new_schema = dynamic_schema.first()
                new_schema.name = new_dataset_alternate
                new_schema.db_table_name = new_dataset_alternate            
                new_schema.pk = None
                new_schema.save()
                # create the field_schema object
                fields = []
                for field in dynamic_schema.first().fields.all():
                    obj = field
                    obj.model_schema = new_schema
                    obj.pk = None
                    fields.append(obj)

                FieldSchema.objects.bulk_create(fields)
>>>>>>> 952198fa

        additional_kwargs = {
            "original_dataset_alternate": resource.alternate,
            "new_dataset_alternate": new_dataset_alternate,
        }

        task_params = (
            {},
            exec_id,
            handler_module_path,
            actual_step,
            layer_name,
            new_dataset_alternate,
            action,
        )

        import_orchestrator.apply_async(task_params, additional_kwargs)

    except Exception as e:
        call_rollback_function(
            exec_id,
            handlers_module_path=handler_module_path,
            prev_action=action,
            layer=layer_name,
            alternate=alternate,
            error=e,
            **{**kwargs, **additional_kwargs}
        )
        raise CopyResourceException(detail=e)
    return exec_id, kwargs


@importer_app.task(
    base=ErrorBaseTaskClass,
    name="importer.copy_geonode_data_table",
    queue="importer.copy_geonode_data_table",
    task_track_started=True,
)
def copy_geonode_data_table(
    exec_id, actual_step, layer_name, alternate, handlers_module_path, action, **kwargs
):
    """
    Once the base resource is copied, is time to copy also the dynamic model
    """
    orchestrator.update_execution_request_status(
        execution_id=exec_id,
        last_updated=timezone.now(),
        func_name="copy_geonode_data_table",
        step=ugettext("importer.copy_geonode_data_table"),
    )

    original_dataset_alternate = (
        kwargs.get("kwargs").get("original_dataset_alternate").split(":")[1]
    )

    new_dataset_alternate = kwargs.get("kwargs").get("new_dataset_alternate")

    from importer.celery_tasks import import_orchestrator

    try:

        db_name = os.getenv("DEFAULT_BACKEND_DATASTORE", "datastore")
<<<<<<< HEAD
        schema_exists = ModelSchema.objects.filter(name=new_dataset_alternate).first()
        if schema_exists:
            db_name = schema_exists.db_name
=======
        if os.getenv("IMPORTER_ENABLE_DYN_MODELS", False):
            schema_exists = ModelSchema.objects.filter(name=new_dataset_alternate).first()
            if schema_exists:
                db_name = schema_exists.db_name
>>>>>>> 952198fa

        with transaction.atomic():
            with connections[db_name].cursor() as cursor:
                cursor.execute(
                    f'CREATE TABLE {new_dataset_alternate} AS TABLE "{original_dataset_alternate}";'
                )

        task_params = (
            {},
            exec_id,
            handlers_module_path,
            actual_step,
            layer_name,
            alternate,
            action,
        )

        kwargs = kwargs.get("kwargs") if "kwargs" in kwargs else kwargs

        import_orchestrator.apply_async(task_params, kwargs)

    except Exception as e:
        call_rollback_function(
            exec_id,
            handlers_module_path=handlers_module_path,
            prev_action=action,
            layer=layer_name,
            alternate=alternate,
            error=e,
            **kwargs      
        )
        raise CopyResourceException(detail=e)
    return exec_id, kwargs


@importer_app.task(
    bind=True,
    base=ErrorBaseTaskClass,
    queue="importer.rollback",
    name="importer.rollback",
    task_track_started=True,
)
def rollback(self, *args, **kwargs):
    """
    Task used to rollback the partially imported resource
    The handler must implement the code to rollback each step that
    is declared
    """
    
    exec_id = get_uuid(args)

    logger.info(f"Calling rollback for execution_id {exec_id} in progress")

    exec_object = orchestrator.get_execution_object(exec_id)
    rollback_from_step = exec_object.step
    action_to_rollback = exec_object.action
    handler_module_path = exec_object.input_params.get("handler_module_path")

    orchestrator.update_execution_request_status(
        execution_id=exec_id,
        last_updated=timezone.now(),
        func_name="rollback",
        step=ugettext("importer.rollback"),
        celery_task_request=self.request,
    )

    handler = import_string(handler_module_path)()
    handler.rollback(
        exec_id,
        rollback_from_step,
        action_to_rollback,
        *args,
        **kwargs
    )
    error = find_key_recursively(kwargs, "error") or "Some issue has occured, please check the logs"
    orchestrator.set_as_failed(exec_id, reason=error)
    return exec_id, kwargs


@importer_app.task(name="dynamic_model_error_callback")
def dynamic_model_error_callback(*args, **kwargs):
    # revert eventually the import in ogr2ogr or the creation of the model in case of failing
    alternate = args[0].args[-1]
    schema_model = ModelSchema.objects.filter(name=alternate).first()
    if schema_model:
        drop_dynamic_model_schema(schema_model)

    return "error"<|MERGE_RESOLUTION|>--- conflicted
+++ resolved
@@ -581,26 +581,6 @@
                 name=new_dataset_alternate
             )
 
-<<<<<<< HEAD
-        if dynamic_schema.exists() and not alternative_dynamic_schema.exists():
-            # Creating the dynamic schema object
-            new_schema = dynamic_schema.first()
-            new_schema.name = new_dataset_alternate
-            new_schema.db_table_name = new_dataset_alternate            
-            new_schema.pk = None
-            new_schema.save()
-            # create the field_schema object
-            fields = []
-            for field in dynamic_schema.first().fields.all():
-                obj = field
-                obj.model_schema = new_schema
-                obj.pk = None
-                fields.append(obj)
-
-            FieldSchema.objects.bulk_create(fields)
-        else:
-            logger.info("The dynamic model of the original table does not exists, skipping...")
-=======
             if dynamic_schema.exists() and not alternative_dynamic_schema.exists():
                 # Creating the dynamic schema object
                 new_schema = dynamic_schema.first()
@@ -617,7 +597,6 @@
                     fields.append(obj)
 
                 FieldSchema.objects.bulk_create(fields)
->>>>>>> 952198fa
 
         additional_kwargs = {
             "original_dataset_alternate": resource.alternate,
@@ -680,16 +659,10 @@
     try:
 
         db_name = os.getenv("DEFAULT_BACKEND_DATASTORE", "datastore")
-<<<<<<< HEAD
-        schema_exists = ModelSchema.objects.filter(name=new_dataset_alternate).first()
-        if schema_exists:
-            db_name = schema_exists.db_name
-=======
         if os.getenv("IMPORTER_ENABLE_DYN_MODELS", False):
             schema_exists = ModelSchema.objects.filter(name=new_dataset_alternate).first()
             if schema_exists:
                 db_name = schema_exists.db_name
->>>>>>> 952198fa
 
         with transaction.atomic():
             with connections[db_name].cursor() as cursor:

--- conflicted
+++ resolved
@@ -582,11 +582,7 @@
             # Creating the dynamic schema object
             new_schema = dynamic_schema.first()
             new_schema.name = new_dataset_alternate
-<<<<<<< HEAD
-            new_schema.db_table_name = new_dataset_alternate
-=======
             new_schema.db_table_name = new_dataset_alternate            
->>>>>>> 45ef5f8f
             new_schema.pk = None
             new_schema.save()
             # create the field_schema object

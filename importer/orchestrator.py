--- conflicted
+++ resolved
@@ -215,13 +215,7 @@
                 self.set_as_failed(
                     execution_id=execution_id, reason=_log or _log_message
                 )
-<<<<<<< HEAD
             raise ImportException(_log or _log_message)
-=======
-            raise ImportException(
-                "One or more dataset raises an error during the import, please check the logs"
-            )
->>>>>>> d22f30f8
         else:
             logger.info(
                 f"Execution with ID {execution_id} is completed. All tasks are done"

<<<<<<< HEAD

import uuid
=======
>>>>>>> d22f30f8
from django.test import TestCase
from mock import MagicMock, patch
from importer.handlers.common.vector import import_with_ogr2ogr
from importer.handlers.geojson.exceptions import InvalidGeoJsonException
from importer.handlers.geojson.handler import GeoJsonFileHandler
from django.contrib.auth import get_user_model
from importer import project_dir
from geonode.upload.models import UploadParallelismLimit
from geonode.upload.api.exceptions import UploadParallelismLimitException
from geonode.base.populate_test_data import create_single_dataset
from osgeo import ogr


class TestGeoJsonFileHandler(TestCase):
    databases = ("default", "datastore")

    @classmethod
    def setUpClass(cls):
        super().setUpClass()
        cls.handler = GeoJsonFileHandler()
        cls.valid_geojson = f"{project_dir}/tests/fixture/valid.geojson"
        cls.invalid_geojson = f"{project_dir}/tests/fixture/invalid.geojson"
        cls.user, _ = get_user_model().objects.get_or_create(username="admin")
        cls.invalid_files = {"base_file": cls.invalid_geojson}
        cls.valid_files = {"base_file": cls.valid_geojson}
        cls.owner = get_user_model().objects.first()
        cls.layer = create_single_dataset(
            name="stazioni_metropolitana", owner=cls.owner
        )

    def test_task_list_is_the_expected_one(self):
        expected = (
            "start_import",
            "importer.import_resource",
            "importer.publish_resource",
            "importer.create_geonode_resource",
        )
        self.assertEqual(len(self.handler.ACTIONS["import"]), 4)
        self.assertTupleEqual(expected, self.handler.ACTIONS["import"])

    def test_task_list_is_the_expected_one_copy(self):
        expected = (
            "start_copy",
            "importer.copy_geonode_resource",
            "importer.copy_dynamic_model",
            "importer.copy_geonode_data_table",
            "importer.publish_resource",
        )
        self.assertEqual(len(self.handler.ACTIONS["copy"]), 5)
        self.assertTupleEqual(expected, self.handler.ACTIONS["copy"])

    def test_is_valid_should_raise_exception_if_the_parallelism_is_met(self):
        parallelism, created = UploadParallelismLimit.objects.get_or_create(
            slug="default_max_parallel_uploads"
        )
        old_value = parallelism.max_number
        try:
            UploadParallelismLimit.objects.filter(
                slug="default_max_parallel_uploads"
            ).update(max_number=0)

            with self.assertRaises(UploadParallelismLimitException):
                self.handler.is_valid(files=self.valid_files, user=self.user)

        finally:
            parallelism.max_number = old_value
            parallelism.save()

    def test_is_valid_should_pass_with_valid_geojson(self):
        self.handler.is_valid(files=self.valid_files, user=self.user)

    def test_is_valid_should_raise_exception_if_the_geojson_is_invalid(self):
        data = {
            "base_file": "/using/double/dot/in/the/name/is/an/error/file.invalid.geojson"
        }
        with self.assertRaises(InvalidGeoJsonException) as _exc:
            self.handler.is_valid(files=data, user=self.user)

        self.assertIsNotNone(_exc)
        self.assertTrue(
            "Please remove the additional dots in the filename"
            in str(_exc.exception.detail)
        )

    def test_is_valid_should_raise_exception_if_the_geojson_is_invalid_format(self):
        with self.assertRaises(InvalidGeoJsonException) as _exc:
            self.handler.is_valid(files=self.invalid_files, user=self.user)

        self.assertIsNotNone(_exc)
        self.assertTrue(
            "The provided GeoJson is not valid" in str(_exc.exception.detail)
        )

    def test_get_ogr2ogr_driver_should_return_the_expected_driver(self):
        expected = ogr.GetDriverByName("GEOJSON")
        actual = self.handler.get_ogr2ogr_driver()
        self.assertEqual(type(expected), type(actual))

    def test_can_handle_should_return_true_for_geojson(self):
        actual = self.handler.can_handle(self.valid_files)
        self.assertTrue(actual)

    def test_can_handle_should_return_false_for_other_files(self):
        actual = self.handler.can_handle({"base_file": "random.gpkg"})
        self.assertFalse(actual)

    @patch('importer.handlers.common.vector.Popen')
    def test_import_with_ogr2ogr_without_errors_should_call_the_right_command(self, _open):
        _uuid = uuid.uuid4()

        comm = MagicMock()
        comm.communicate.return_value = b"", b"" 
        _open.return_value = comm

        _task, alternate, execution_id = import_with_ogr2ogr(
            execution_id=str(_uuid),
            files=self.valid_files,
            original_name="dataset",
            handler_module_path=str(self.handler),
            override_layer=False,
            alternate="alternate"
        )

        self.assertEqual('ogr2ogr', _task)
        self.assertEqual(alternate, "alternate")
        self.assertEqual(str(_uuid), execution_id)

        _open.assert_called_once()
        _open.assert_called_with(
            f'/usr/bin/ogr2ogr --config PG_USE_COPY YES -f PostgreSQL PG:" dbname=\'geonode_data\' host=localhost port=5434 user=\'geonode\' password=\'geonode\' " "{self.valid_files.get("base_file")}" -lco DIM=2 -nln alternate "dataset" -lco GEOMETRY_NAME=geometry', stdout=-1, stderr=-1, shell=True
        )<|MERGE_RESOLUTION|>--- conflicted
+++ resolved
@@ -1,8 +1,5 @@
-<<<<<<< HEAD
 
 import uuid
-=======
->>>>>>> d22f30f8
 from django.test import TestCase
 from mock import MagicMock, patch
 from importer.handlers.common.vector import import_with_ogr2ogr

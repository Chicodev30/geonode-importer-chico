import logging
from geonode.resource.enumerator import ExecutionRequestAction as exa
from importer.handlers.base import BaseHandler
from importer.models import ResourceHandlerInfo
from importer.handlers.xml.serializer import MetadataFileSerializer
from importer.utils import ImporterRequestAction as ira
from importer.orchestrator import orchestrator
from django.shortcuts import get_object_or_404
from geonode.layers.models import Dataset
from geonode.storage.manager import storage_manager

logger = logging.getLogger(__name__)


class MetadataFileHandler(BaseHandler):
    """
    Handler to import metadata files into GeoNode data db
    It must provide the task_lists required to comple the upload
    """

    ACTIONS = {
        exa.IMPORT.value: ("start_import", "importer.import_resource"),
        ira.ROLLBACK.value: (),
    }

    @staticmethod
    def has_serializer(data) -> bool:
        _base = data.get("base_file")
        if not _base:
            return False
        if (
            _base.endswith("xml") or _base.endswith("sld")
            if isinstance(_base, str)
            else _base.name.endswith("xml") or _base.name.endswith("sld")
        ):
            return MetadataFileSerializer
        return False

    @property
    def supported_file_extension_config(self):
        return None

    @staticmethod
    def extract_params_from_data(_data, action=None):
        """
        Remove from the _data the params that needs to save into the executionRequest object
        all the other are returned
        """
        return {
            "dataset_title": _data.pop("dataset_title", None),
            "skip_existing_layers": _data.pop("skip_existing_layers", "False"),
            "overwrite_existing_layer": _data.pop("overwrite_existing_layer", "False"),
            "store_spatial_file": _data.pop("store_spatial_files", "True"),
            "source": _data.pop("source", "resource_file_upload"),
        }, _data

    @staticmethod
    def perform_last_step(execution_id):
<<<<<<< HEAD
        _exec = orchestrator.get_execution_object(execution_id)

        _exec.output_params.update(
            **{
                "detail_url": [
                    x.resource.detail_url
                    for x in ResourceHandlerInfo.objects.filter(execution_request=_exec)
                ]
            }
        )
        _exec.save()
        # since the original file is now available as asset, we can delete the input files
        # TODO must be improved. The asset should be created in the beginning
        for _file in _exec.input_params.get("files", {}).values():
            if storage_manager.exists(_file):
                storage_manager.delete(_file)
=======
        BaseHandler.perform_last_step(execution_id=execution_id)
>>>>>>> 4774a3cc

    def import_resource(self, files: dict, execution_id: str, **kwargs):
        _exec = orchestrator.get_execution_object(execution_id)
        # getting the dataset
        alternate = _exec.input_params.get("dataset_title")
        resource_id = _exec.input_params.get("resource_id")
        if resource_id:
            dataset = get_object_or_404(Dataset, pk=resource_id)
        elif alternate:
            dataset = get_object_or_404(Dataset, alternate=alternate)

        # retrieving the handler used for the dataset
        original_handler = orchestrator.load_handler(
            dataset.resourcehandlerinfo_set.first().handler_module_path
        )()

        ResourceHandlerInfo.objects.create(
            handler_module_path=dataset.resourcehandlerinfo_set.first().handler_module_path,
            resource=dataset,
            execution_request=_exec,
            kwargs=kwargs.get("kwargs", {}) or kwargs,
        )

        self.handle_metadata_resource(_exec, dataset, original_handler)

        dataset.refresh_from_db()

        orchestrator.evaluate_execution_progress(
            execution_id, handler_module_path=str(self)
        )
        return dataset

    def handle_metadata_resource(self, _exec, dataset, original_handler):
        raise NotImplementedError<|MERGE_RESOLUTION|>--- conflicted
+++ resolved
@@ -56,26 +56,7 @@
 
     @staticmethod
     def perform_last_step(execution_id):
-<<<<<<< HEAD
-        _exec = orchestrator.get_execution_object(execution_id)
-
-        _exec.output_params.update(
-            **{
-                "detail_url": [
-                    x.resource.detail_url
-                    for x in ResourceHandlerInfo.objects.filter(execution_request=_exec)
-                ]
-            }
-        )
-        _exec.save()
-        # since the original file is now available as asset, we can delete the input files
-        # TODO must be improved. The asset should be created in the beginning
-        for _file in _exec.input_params.get("files", {}).values():
-            if storage_manager.exists(_file):
-                storage_manager.delete(_file)
-=======
         BaseHandler.perform_last_step(execution_id=execution_id)
->>>>>>> 4774a3cc
 
     def import_resource(self, files: dict, execution_id: str, **kwargs):
         _exec = orchestrator.get_execution_object(execution_id)
